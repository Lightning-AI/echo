--- conflicted
+++ resolved
@@ -6,15 +6,9 @@
 
 import uvicorn
 from fastapi import FastAPI
-<<<<<<< HEAD
-from lightning import BuildConfig, LightningWork
+from lightning import BuildConfig, CloudCompute, LightningWork
 from lightning.app.storage import Path
 from lightning.app.utilities.app_helpers import Logger
-=======
-from lightning import BuildConfig, CloudCompute, LightningWork
-from lightning_app.storage import Path
-from lightning_app.utilities.app_helpers import Logger
->>>>>>> f337eb11
 from sqlmodel import Session, SQLModel, select
 
 from echo.models.echo import Echo
